from setuptools import setup, find_packages

from os import path
this_directory = path.abspath(path.dirname(__file__))
with open(path.join(this_directory, 'README.rst'), encoding='utf-8') as f:
    long_description = f.read()

setup(
    name='lfd',
<<<<<<< HEAD
    version='1.0.1',
=======
    version='1.0.2',
>>>>>>> f7ae0a7f
    description='Linear Feature Detector for Astronomical images',
    long_description=long_description,
    long_description_content_type='text/markdown',
    author='Dino Bektesevic',
    author_email='ljetibo@gmail.com',
    packages=find_packages(),
    include_package_data=True,
    install_requires=[
        'numpy',
        'matplotlib',
        'scipy',
        'scikit-learn',
        'SQLAlchemy',
        'astropy',
        'fitsio',
        'Pillow',
    ],
)<|MERGE_RESOLUTION|>--- conflicted
+++ resolved
@@ -7,11 +7,7 @@
 
 setup(
     name='lfd',
-<<<<<<< HEAD
-    version='1.0.1',
-=======
     version='1.0.2',
->>>>>>> f7ae0a7f
     description='Linear Feature Detector for Astronomical images',
     long_description=long_description,
     long_description_content_type='text/markdown',
